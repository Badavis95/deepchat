<script setup lang="ts">
import { Icon } from '@iconify/vue'
import { Button } from '@/components/ui/button'
import { Tooltip, TooltipContent, TooltipProvider, TooltipTrigger } from '@/components/ui/tooltip'
import { Badge } from '@/components/ui/badge'
import { Switch } from '@/components/ui/switch'
import {
  DropdownMenu,
  DropdownMenuContent,
  DropdownMenuItem,
  DropdownMenuTrigger,
  DropdownMenuSeparator
} from '@/components/ui/dropdown-menu'
import { useI18n } from 'vue-i18n'
import { computed, ref, nextTick, onMounted, watch } from 'vue'
import { Separator } from '@/components/ui/separator'

interface ServerInfo {
  name: string
  icons: string
  descriptions: string
  command: string
  args: string[]
  isRunning: boolean
  isDefault: boolean
  type?: string
  baseUrl?: string
  errorMessage?: string
}

interface Props {
  server: ServerInfo
  isBuiltIn?: boolean
  isLoading?: boolean
  disabled?: boolean
  toolsCount?: number
  promptsCount?: number
  resourcesCount?: number
}

interface Emits {
  (e: 'toggle'): void
  (e: 'toggleDefault'): void
  (e: 'edit'): void
  (e: 'remove'): void
  (e: 'viewLogs'): void
  (e: 'restart'): void
  (e: 'viewTools'): void
  (e: 'viewPrompts'): void
  (e: 'viewResources'): void
}

const props = defineProps<Props>()
defineEmits<Emits>()

const { t } = useI18n()
const isDescriptionExpanded = ref(false)
const descriptionRef = ref<HTMLElement>()
const needsExpansion = ref(false)

const getLocalizedServerName = (serverName: string) => {
  return t(`mcp.inmemory.${serverName}.name`, serverName)
}

const getLocalizedServerDesc = (serverName: string, fallbackDesc: string) => {
  return t(`mcp.inmemory.${serverName}.desc`, fallbackDesc)
}

// 计算服务器状态
const serverStatus = computed(() => {
  if (props.isLoading) return 'loading'
  if (props.server.errorMessage) return 'error'
  if (props.server.isRunning) return 'running'
  return 'stopped'
})

// 计算状态样式
const statusConfig = computed(() => {
  switch (serverStatus.value) {
    case 'running':
      return {
        dot: 'bg-green-500',
        text: t('settings.mcp.running'),
        color: 'text-green-600 dark:text-green-400'
      }
    case 'loading':
      return {
        dot: 'bg-blue-500 animate-pulse',
        text: t('settings.mcp.starting'),
        color: 'text-blue-600 dark:text-blue-400'
      }
    case 'error':
      return {
        dot: 'bg-red-500',
        text: t('settings.mcp.error'),
        color: 'text-red-600 dark:text-red-400'
      }
    default:
      return {
        dot: 'bg-gray-400',
        text: t('settings.mcp.stopped'),
        color: 'text-muted-foreground'
      }
  }
})

// 获取完整描述
const fullDescription = computed(() => {
  return props.isBuiltIn
    ? getLocalizedServerDesc(props.server.name, props.server.descriptions)
    : props.server.descriptions
})

// 检查文本是否溢出
const checkTextOverflow = async () => {
  await nextTick()
  if (!descriptionRef.value) return

  const element = descriptionRef.value
  // 检查是否有文本溢出（scrollHeight > clientHeight）
  needsExpansion.value = element.scrollHeight > element.clientHeight
}

// 监听描述变化，重新检查是否需要展开
onMounted(() => {
  checkTextOverflow()
})

// 当描述内容变化时重新检查
const watchDescription = computed(() => fullDescription.value)
watch(watchDescription, () => {
  checkTextOverflow()
})
</script>

<template>
  <div
    class="bg-card shadow-sm border rounded-lg overflow-hidden transition-all duration-200 hover:shadow-md hover:border-primary group"
  >
    <div class="px-4 py-2">
      <!-- 头部：图标、名称、状态、菜单 -->
      <div class="flex items-center justify-between mb-3">
        <div class="flex items-center space-x-2 flex-1 min-w-0">
          <!-- 服务器图标 -->
          <div class="text-lg flex-shrink-0">{{ server.icons }}</div>

          <!-- 名称 -->
          <h3 class="text-sm font-bold truncate flex-1">
            {{ isBuiltIn ? getLocalizedServerName(server.name) : server.name }}
          </h3>
        </div>

        <!-- 操作菜单 -->
        <DropdownMenu>
          <DropdownMenuTrigger as-child>
            <Button
              variant="ghost"
              size="icon"
              class="h-6 w-6 opacity-0 group-hover:opacity-100 transition-opacity flex-shrink-0"
            >
              <Icon icon="lucide:more-horizontal" class="h-3 w-3" />
            </Button>
          </DropdownMenuTrigger>
          <DropdownMenuContent align="end">
            <DropdownMenuItem :disabled="disabled" @click="$emit('edit')">
              <Icon icon="lucide:edit-3" class="h-4 w-4 mr-2" />
              {{ t('settings.mcp.editServer') }}
            </DropdownMenuItem>
            <DropdownMenuSeparator />
<<<<<<< HEAD
            <DropdownMenuItem :disabled="disabled" @click="$emit('toggleDefault')">
=======
            <DropdownMenuItem @click="$emit('toggleDefault')" :disabled="disabled">
>>>>>>> d38f0bdc
              <Icon
                :icon="server.isDefault ? 'lucide:power-off' : 'lucide:power'"
                class="h-4 w-4 mr-2"
              />
              {{
                server.isDefault ? t('settings.mcp.removeDefault') : t('settings.mcp.setAsDefault')
              }}
            </DropdownMenuItem>
            <DropdownMenuSeparator v-if="!isBuiltIn" />
            <DropdownMenuItem
              v-if="!isBuiltIn"
<<<<<<< HEAD
              :disabled="disabled"
              class="text-destructive focus:text-destructive"
              @click="$emit('remove')"
=======
              @click="$emit('remove')"
              :disabled="disabled"
              class="text-destructive focus:text-destructive"
>>>>>>> d38f0bdc
            >
              <Icon icon="lucide:trash-2" class="h-4 w-4 mr-2" />
              {{ t('settings.mcp.removeServer') }}
            </DropdownMenuItem>
          </DropdownMenuContent>
        </DropdownMenu>
      </div>

      <!-- 类型和标识 -->
      <div class="flex items-center space-x-2 mb-2">
        <!-- 服务器类型 -->
        <Badge variant="outline" class="text-xs h-4 px-1.5">
          {{ server.type === 'http' ? 'HTTP' : 'Local' }}
        </Badge>

        <!-- 默认启动标识 -->
        <Badge v-if="server.isDefault" variant="default" class="text-xs h-4 px-1.5">
          {{ t('settings.mcp.default') }}
        </Badge>
      </div>

      <!-- 描述 -->
      <div class="mb-2">
        <p
<<<<<<< HEAD
          ref="descriptionRef"
=======
>>>>>>> d38f0bdc
          class="text-xs text-secondary-foreground cursor-pointer overflow-hidden leading-5 break-all"
          :class="[
            !isDescriptionExpanded ? 'line-clamp-1' : '',
            needsExpansion ? 'hover:text-foreground transition-colors' : ''
          ]"
          style="min-height: 1rem"
          @click="needsExpansion && (isDescriptionExpanded = !isDescriptionExpanded)"
<<<<<<< HEAD
=======
          ref="descriptionRef"
>>>>>>> d38f0bdc
        >
          {{ fullDescription }}
        </p>
        <Button
          variant="link"
          size="sm"
          class="h-auto p-0 text-xs mt-1 hover:no-underline gap-1"
          :class="[needsExpansion ? 'opacity-100' : 'opacity-0 pointer-events-none']"
          @click="isDescriptionExpanded = !isDescriptionExpanded"
        >
          <Icon
            :icon="isDescriptionExpanded ? 'lucide:chevron-up' : 'lucide:chevron-down'"
            class="h-3 w-3"
          />
          {{ isDescriptionExpanded ? t('common.collapse') : t('common.expand') }}
        </Button>
      </div>

      <!-- 底部控制 -->
      <div class="flex items-center justify-between">
        <!-- 状态 -->
        <div class="flex items-center space-x-1.5">
          <div :class="['w-2 h-2 rounded-full', statusConfig.dot]" />
          <span :class="['text-xs', statusConfig.color]">
            {{ statusConfig.text }}
          </span>

          <!-- 错误提示 -->
          <TooltipProvider v-if="server.errorMessage">
            <Tooltip>
              <TooltipTrigger>
                <Icon icon="lucide:alert-circle" class="w-3 h-3 text-red-500" />
              </TooltipTrigger>
              <TooltipContent>
                <p class="text-xs max-w-xs">{{ server.errorMessage }}</p>
              </TooltipContent>
            </Tooltip>
          </TooltipProvider>
        </div>

        <div class="flex items-center space-x-2">
          <Switch
            :checked="server.isRunning"
            :disabled="disabled || isLoading"
            @update:checked="$emit('toggle')"
          />
        </div>
      </div>
    </div>
    <div class="flex flex-row bg-muted h-9 items-center">
      <!-- 工具按钮 -->
      <Button
        v-if="toolsCount !== undefined"
        variant="ghost"
        class="h-full flex-1 text-xs hover:bg-secondary rounded-none"
        :disabled="disabled || toolsCount === 0"
        @click="$emit('viewTools')"
      >
        <Icon icon="lucide:wrench" class="h-3 w-3 mr-1" />
        {{ toolsCount }}
      </Button>
      <!-- 提示词按钮 -->
      <Separator orientation="vertical" class="h-5" />
      <Button
        v-if="promptsCount !== undefined"
        variant="ghost"
        class="h-full flex-1 text-xs hover:bg-secondary rounded-none"
        :disabled="disabled || promptsCount === 0"
        @click="$emit('viewPrompts')"
      >
        <Icon icon="lucide:message-square-quote" class="h-3 w-3 mr-1" />
        {{ promptsCount }}
      </Button>
      <Separator orientation="vertical" class="h-5" />
      <!-- 资源按钮 -->
      <Button
        v-if="resourcesCount !== undefined"
        variant="ghost"
        class="h-full flex-1 text-xs hover:bg-secondary rounded-none"
        :disabled="disabled || resourcesCount === 0"
        @click="$emit('viewResources')"
      >
        <Icon icon="lucide:folder" class="h-3 w-3 mr-1" />
        {{ resourcesCount }}
      </Button>
    </div>
  </div>
</template><|MERGE_RESOLUTION|>--- conflicted
+++ resolved
@@ -167,11 +167,7 @@
               {{ t('settings.mcp.editServer') }}
             </DropdownMenuItem>
             <DropdownMenuSeparator />
-<<<<<<< HEAD
-            <DropdownMenuItem :disabled="disabled" @click="$emit('toggleDefault')">
-=======
             <DropdownMenuItem @click="$emit('toggleDefault')" :disabled="disabled">
->>>>>>> d38f0bdc
               <Icon
                 :icon="server.isDefault ? 'lucide:power-off' : 'lucide:power'"
                 class="h-4 w-4 mr-2"
@@ -183,15 +179,9 @@
             <DropdownMenuSeparator v-if="!isBuiltIn" />
             <DropdownMenuItem
               v-if="!isBuiltIn"
-<<<<<<< HEAD
-              :disabled="disabled"
-              class="text-destructive focus:text-destructive"
-              @click="$emit('remove')"
-=======
               @click="$emit('remove')"
               :disabled="disabled"
               class="text-destructive focus:text-destructive"
->>>>>>> d38f0bdc
             >
               <Icon icon="lucide:trash-2" class="h-4 w-4 mr-2" />
               {{ t('settings.mcp.removeServer') }}
@@ -216,10 +206,6 @@
       <!-- 描述 -->
       <div class="mb-2">
         <p
-<<<<<<< HEAD
-          ref="descriptionRef"
-=======
->>>>>>> d38f0bdc
           class="text-xs text-secondary-foreground cursor-pointer overflow-hidden leading-5 break-all"
           :class="[
             !isDescriptionExpanded ? 'line-clamp-1' : '',
@@ -227,10 +213,7 @@
           ]"
           style="min-height: 1rem"
           @click="needsExpansion && (isDescriptionExpanded = !isDescriptionExpanded)"
-<<<<<<< HEAD
-=======
           ref="descriptionRef"
->>>>>>> d38f0bdc
         >
           {{ fullDescription }}
         </p>
