<template>
<<<<<<< HEAD
  <div
    class="h-9 flex-shrink-0 w-full flex items-center justify-between select-none"
    :class="[isMacOS ? '' : 'bg-secondary']"
  >
=======
  <div class="h-10 flex-shrink-0 w-full flex items-center justify-between select-none">
>>>>>>> 9f322c72
    <!-- App title/content in center -->
    <div
      :class="[
        'flex-1 text-center text-sm font-medium h-full flex flex-row items-center justify-start',
        isMacOS ? 'pl-20 pr-2' : 'px-4'
      ]"
    >
      <AppBarTabItem
        v-for="tab in tabStore.tabs"
        :key="tab.id"
        :active="tab.id === tabStore.currentTabId"
        @click="tabStore.setCurrentTabId(tab.id)"
      >
        <img src="@/assets/logo.png" class="w-4 h-4 mr-2 rounded-sm" />DeepChat</AppBarTabItem
      >
      <Button
        variant="ghost"
        class="text-xs ml-2 font-medium px-2 h-6 bg-transparent rounded-md flex items-center justify-center"
        @click="openNewTab"
      >
        <Icon icon="lucide:plus" class="w-4 h-4" />
      </Button>
      <div class="flex-1 window-drag-region w-0 h-full">&nbsp;</div>
      <Button
        variant="ghost"
        class="text-xs font-medium px-2 h-7 bg-transparent rounded-md flex items-center justify-center"
      >
        <Icon icon="lucide:settings" class="w-4 h-4" />
      </Button>
    </div>

    <!-- Windows/Linux window controls (only shown on Windows/Linux) -->
    <div v-if="!isMacOS" class="flex h-10">
      <button
        class="inline-flex items-center justify-center h-full w-12 hover:bg-muted"
        @click="minimizeWindow"
      >
        <MinusIcon class="h-4 w-4" />
      </button>
      <button
        class="inline-flex items-center justify-center h-full w-12 hover:bg-muted"
        @click="toggleMaximize"
      >
        <MaximizeIcon v-if="!isMaximized" class="h-4 w-4" />
        <RestoreIcon v-else class="h-4 w-4" />
      </button>
      <button
        class="inline-flex items-center justify-center h-full w-12 hover:bg-destructive hover:text-destructive-foreground"
        @click="closeWindow"
      >
        <XIcon class="h-4 w-4" />
      </button>
    </div>
  </div>
</template>

<script setup lang="ts">
import { ref, onMounted } from 'vue'
import { MinusIcon, XIcon } from 'lucide-vue-next'
import MaximizeIcon from './icons/MaximizeIcon.vue'
import RestoreIcon from './icons/RestoreIcon.vue'
import { usePresenter } from '@/composables/usePresenter'
import { Button } from './ui/button'
import { Icon } from '@iconify/vue'
import AppBarTabItem from './app-bar/AppBarTabItem.vue'
import { useTabStore } from '@/stores/tab'
const tabStore = useTabStore()
const windowPresenter = usePresenter('windowPresenter')
const devicePresenter = usePresenter('devicePresenter')

const isMacOS = ref(false)
const isMaximized = ref(false)

const { ipcRenderer } = window.electron

onMounted(() => {
  // Listen for window maximize/unmaximize events
  devicePresenter.getDeviceInfo().then((deviceInfo) => {
    isMacOS.value = deviceInfo.platform === 'darwin'
  })
  ipcRenderer?.on('window-maximized', () => {
    isMaximized.value = true
  })
  ipcRenderer?.on('window-unmaximized', () => {
    isMaximized.value = false
  })
})

const openNewTab = () => {
  tabStore.addTab({
    name: 'New Tab',
    icon: 'lucide:plus',
    viewType: 'chat'
  })
}

const minimizeWindow = () => {
  windowPresenter.minimize()
}

const toggleMaximize = () => {
  windowPresenter.maximize()
}

const closeWindow = () => {
  windowPresenter.close()
}
</script>

<style scoped>
.window-drag-region {
  -webkit-app-region: drag;
}

button {
  -webkit-app-region: no-drag;
}
</style><|MERGE_RESOLUTION|>--- conflicted
+++ resolved
@@ -1,12 +1,5 @@
 <template>
-<<<<<<< HEAD
-  <div
-    class="h-9 flex-shrink-0 w-full flex items-center justify-between select-none"
-    :class="[isMacOS ? '' : 'bg-secondary']"
-  >
-=======
   <div class="h-10 flex-shrink-0 w-full flex items-center justify-between select-none">
->>>>>>> 9f322c72
     <!-- App title/content in center -->
     <div
       :class="[
