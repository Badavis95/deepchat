import { createRouter, createWebHashHistory } from 'vue-router'
import ChatTabView from '@/views/ChatTabView.vue'
import SettingsTabView from '@/views/SettingsTabView.vue'
import WelcomeView from '@/views/WelcomeView.vue'

const router = createRouter({
  history: createWebHashHistory(import.meta.env.BASE_URL),
  routes: [
    {
      path: '/',
      name: 'chat',
      component: ChatTabView,
      meta: {
        titleKey: 'routes.chat',
        icon: 'lucide:message-square'
      }
    },
    {
      path: '/welcome',
      name: 'welcome',
      component: WelcomeView,
      meta: {
        titleKey: 'routes.welcome',
        icon: 'lucide:message-square'
      }
    },
    {
      path: '/settings',
      name: 'settings',
      component: SettingsTabView,
      meta: {
        titleKey: 'routes.settings',
        icon: 'lucide:settings'
      },
      children: [
        {
          path: 'common',
          name: 'settings-common',
          component: () => import('@/components/settings/CommonSettings.vue'),
          meta: {
            titleKey: 'routes.settings-common',
            icon: 'lucide:bolt'
          }
        },
        {
          path: 'provider/:providerId?',
          name: 'settings-provider',
          component: () => import('@/components/settings/ModelProviderSettings.vue'),
          meta: {
            titleKey: 'routes.settings-provider',
            icon: 'lucide:cloud-cog'
          }
        },
        {
<<<<<<< HEAD
          path: 'mcp',
          name: 'settings-mcp',
          component: () => import('@/components/settings/McpSettings.vue'),
          meta: {
            titleKey: 'routes.settings-mcp',
            icon: 'lucide:server'
=======
          path: 'database',
          name: 'settings-database',
          component: () => import('@/components/settings/DataSettings.vue'),
          meta: {
            titleKey: 'routes.settings-database',
            icon: 'lucide:database'
>>>>>>> 77bf7a6e
          }
        },
        {
          path: 'about',
          name: 'settings-about',
          component: () => import('@/components/settings/AboutUsSettings.vue'),
          meta: {
            titleKey: 'routes.settings-about',
            icon: 'lucide:info'
          }
        }
      ]
    }
  ]
})

export default router<|MERGE_RESOLUTION|>--- conflicted
+++ resolved
@@ -52,21 +52,21 @@
           }
         },
         {
-<<<<<<< HEAD
           path: 'mcp',
           name: 'settings-mcp',
           component: () => import('@/components/settings/McpSettings.vue'),
           meta: {
             titleKey: 'routes.settings-mcp',
             icon: 'lucide:server'
-=======
+          }
+        },
+        {
           path: 'database',
           name: 'settings-database',
           component: () => import('@/components/settings/DataSettings.vue'),
           meta: {
             titleKey: 'routes.settings-database',
             icon: 'lucide:database'
->>>>>>> 77bf7a6e
           }
         },
         {
