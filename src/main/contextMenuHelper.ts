import { BrowserWindow, Menu, MenuItemConstructorOptions, WebContents, dialog, net } from 'electron'
import path from 'path'
import sharp from 'sharp'

interface ContextMenuOptions {
  webContents: WebContents
  shouldShowMenu?: (event: Electron.Event, params: Electron.ContextMenuParams) => boolean
  labels?: Record<string, string>
  prepend?: (
    defaultActions: MenuItemConstructorOptions[],
    params: Electron.ContextMenuParams,
    webContents: WebContents
  ) => MenuItemConstructorOptions[]
  append?: (
    defaultActions: MenuItemConstructorOptions[],
    params: Electron.ContextMenuParams,
    webContents: WebContents
  ) => MenuItemConstructorOptions[]
  menu?: (
    defaultActions: MenuItemConstructorOptions[],
    params: Electron.ContextMenuParams,
    webContents: WebContents
  ) => MenuItemConstructorOptions[] | Menu
}

/**
 * 简化版的上下文菜单实现
 * 只包含基础功能，确保正确处理生命周期和监听器注销
 */
export default function contextMenu(options: ContextMenuOptions): () => void {
  const disposables: (() => void)[] = []
  let isDisposed = false

  console.log('contextMenu: initializing context menu', options.webContents.id)

  // 确保 webContents 参数存在
  if (!options.webContents) {
    console.error('contextMenu: WebContents parameter is missing')
    throw new Error('WebContents is required')
  }

  // 处理上下文菜单事件
  const handleContextMenu = (event: Electron.Event, params: Electron.ContextMenuParams) => {
    // console.log('contextMenu: trigger', params.x, params.y, params.mediaType)

    if (isDisposed) {
      return
    }

    // 检查是否应该显示菜单
    if (
      typeof options.shouldShowMenu === 'function' &&
      options.shouldShowMenu(event, params) === false
    ) {
      return
    }

    // 准备默认菜单项 - 提供一些基础菜单项
    let menuItems: MenuItemConstructorOptions[] = []

    // 处理图片右键菜单
    if (params.mediaType === 'image') {
      // 图片复制选项
      menuItems.push({
        id: 'copyImage',
        label: options.labels?.copyImage || '复制图片',
        click: () => {
<<<<<<< HEAD
          options.webContents.copyImageAt(params.x, params.y)
          console.log('contextMenu: copying image', params.srcURL)
=======
          const webContents = getWebContents(options.window)
          webContents.copyImageAt(params.x, params.y)
>>>>>>> 53c91670
        }
      })

      // 图片另存为选项
      menuItems.push({
        id: 'saveImage',
        label: options.labels?.saveImage || '图片另存为...',
        click: async () => {
          try {
            // 获取文件名和URL
            const url = params.srcURL || ''
            let fileName = 'image.png'
            let imageBuffer: Buffer | null = null

            // 检查是否为base64格式
            const isBase64 = url.startsWith('data:image/')
            if (!isBase64) {
              // 普通URL使用路径中的文件名
              fileName = path.basename(url || 'image.png')
            } else {
              // base64URL使用默认文件名
              // 尝试从MIME类型识别扩展名
              const mimeMatch = url.match(/^data:image\/([a-zA-Z0-9]+);base64,/)
              if (mimeMatch && mimeMatch[1]) {
                const ext = mimeMatch[1].toLowerCase()
                fileName = `image.${ext === 'jpeg' ? 'jpg' : ext}`
              }
            }

            // 打开保存对话框
            const { canceled, filePath } = await dialog.showSaveDialog({
              defaultPath: fileName,
              filters: [
                { name: '图片', extensions: ['png', 'jpg', 'jpeg', 'gif', 'webp'] },
                { name: '所有文件', extensions: ['*'] }
              ]
            })

            if (canceled || !filePath) {
              return
            }

            console.log('contextMenu: start saving pic', filePath)

            // 获取图片数据
            if (isBase64) {
              // 处理base64数据
              const base64Data = url.split(',')[1]
              if (!base64Data) {
                throw new Error('无效的base64图片数据')
              }
              imageBuffer = Buffer.from(base64Data, 'base64')
            } else {
              // 处理普通URL
              const response = await net.fetch(url)
              if (!response.ok) {
                throw new Error(`下载图片失败: ${response.status}`)
              }
              imageBuffer = Buffer.from(await response.arrayBuffer())
            }

            if (!imageBuffer) {
              throw new Error('无法获取图片数据')
            }

            // 使用sharp处理图片并保存
            const fileExt = path.extname(filePath).toLowerCase().substring(1)

            // 根据目标文件扩展名处理图片格式
            const sharpInstance = sharp(imageBuffer)

            if (fileExt === 'jpg' || fileExt === 'jpeg') {
              await sharpInstance.jpeg({ quality: 90 }).toFile(filePath)
            } else if (fileExt === 'png') {
              await sharpInstance.png().toFile(filePath)
            } else if (fileExt === 'webp') {
              await sharpInstance.webp().toFile(filePath)
            } else if (fileExt === 'gif') {
              await sharpInstance.gif().toFile(filePath)
            } else {
              // 默认保存为原始格式
              await sharpInstance.toFile(filePath)
            }

            console.log('contextMenu: pic saved ', filePath)
          } catch (error) {
            console.error('contextMenu: pic save failed', error)
          }
        }
      })

      // 添加分隔符
      menuItems.push({ type: 'separator' })
    }

    // 根据 labels 设置添加基础菜单项
    if (params.isEditable) {
      const editFlags = params.editFlags
      // 添加基础编辑菜单
      if (editFlags.canCut && params.selectionText) {
        menuItems.push({
          id: 'cut',
          label: options.labels?.cut || '剪切',
          role: 'cut',
          enabled: true
        })
      }

      if (editFlags.canCopy && params.selectionText) {
        menuItems.push({
          id: 'copy',
          label: options.labels?.copy || '复制',
          role: 'copy',
          enabled: true
        })
      }

      if (editFlags.canPaste) {
        menuItems.push({
          id: 'paste',
          label: options.labels?.paste || '粘贴',
          role: 'paste',
          enabled: true
        })
      }
    } else if (params.selectionText) {
      // 非输入框内的文本选择
      menuItems.push({
        id: 'copy',
        label: options.labels?.copy || '复制',
        role: 'copy',
        enabled: true
      })

      // 添加分隔符
      menuItems.push({ type: 'separator' })

      // 添加翻译选项
      menuItems.push({
        id: 'translate',
        label: options.labels?.translate || '翻译',
        click: () => {
          const webContents = getWebContents(options.window)
          webContents.send('context-menu-translate', params.selectionText, params.x, params.y)
        }
      })

      // 添加AI询问选项
      menuItems.push({
        id: 'askAI',
        label: options.labels?.askAI || '询问AI',
        click: () => {
          const webContents = getWebContents(options.window)
          webContents.send('context-menu-ask-ai', params.selectionText)
        }
      })
    }

    // 允许用户在菜单前添加项目
    if (typeof options.prepend === 'function') {
      const prependItems = options.prepend(menuItems, params, options.webContents)
      menuItems = prependItems.concat(menuItems)
    }

    // 允许用户在菜单后添加项目
    if (typeof options.append === 'function') {
      const appendItems = options.append(menuItems, params, options.webContents)
      menuItems = menuItems.concat(appendItems)
    }

    // 允许用户完全自定义菜单
    if (typeof options.menu === 'function') {
      const customMenu = options.menu(menuItems, params, options.webContents)

      if (Array.isArray(customMenu)) {
        menuItems = customMenu
      } else {
        // 如果是一个 Menu 实例，直接显示
        const window = BrowserWindow.fromWebContents(options.webContents)
        if (window) {
          customMenu.popup({ window })
        }
        return
      }
    }

    // 清理分隔符（避免连续的分隔符或开头/结尾的分隔符）
    menuItems = removeUnusedMenuItems(menuItems)

    // 创建并显示菜单
    if (menuItems.length > 0) {
      try {
        const menu = Menu.buildFromTemplate(menuItems)
<<<<<<< HEAD
        console.log('contextMenu: displaying menu')
        const window = BrowserWindow.fromWebContents(options.webContents)
        if (window) {
          menu.popup({
            window,
            x: params.x,
            y: params.y
          })
        }
=======
        menu.popup({
          window: options.window,
          x: params.x,
          y: params.y
        })
>>>>>>> 53c91670
      } catch (error) {
        console.error('contextMenu: create error', error)
      }
    } else {
      console.warn('contextMenu: The menu will not be displayed')
    }
  }

  // 清理连续分隔符
  const removeUnusedMenuItems = (
    menuTemplate: MenuItemConstructorOptions[]
  ): MenuItemConstructorOptions[] => {
    let notDeletedPreviousElement: MenuItemConstructorOptions | undefined

    return (
      menuTemplate
        // 过滤掉不可见或未定义的菜单项
        .filter((menuItem): menuItem is MenuItemConstructorOptions => {
          return (
            menuItem !== undefined && typeof menuItem === 'object' && menuItem.visible !== false
          )
        })
        // 过滤掉不必要的分隔符
        .filter((menuItem, index, array) => {
          const toDelete =
            menuItem.type === 'separator' &&
            (!notDeletedPreviousElement ||
              index === array.length - 1 ||
              array[index + 1].type === 'separator')

          notDeletedPreviousElement = toDelete ? notDeletedPreviousElement : menuItem
          return !toDelete
        })
    )
  }

  // 初始化上下文菜单
  const initialize = (webContents: WebContents) => {
    if (isDisposed) {
      return
    }

    try {
      // 添加上下文菜单事件监听器
      webContents.on('context-menu', handleContextMenu)

      // 当 WebContents 被销毁时清理
      const cleanup = () => {
        webContents.removeListener('context-menu', handleContextMenu)
      }

      webContents.once('destroyed', cleanup)

      // 添加到待清理列表
      disposables.push(() => {
        webContents.removeListener('context-menu', handleContextMenu)
        webContents.removeListener('destroyed', cleanup)
      })
    } catch (error) {
      console.error('contextMenu: init error', error)
    }
  }

  // 注册 WebContents
  initialize(options.webContents)

  // 返回清理函数
  return () => {
    if (isDisposed) {
      console.log('contextMenu: already disposed, skipping cleanup')
      return
    }

    console.log('contextMenu: starting cleanup')
    // 清理所有监听器
    for (const dispose of disposables) {
      dispose()
    }

    disposables.length = 0
    isDisposed = true
    console.log('contextMenu: cleanup completed')
  }
}<|MERGE_RESOLUTION|>--- conflicted
+++ resolved
@@ -65,13 +65,8 @@
         id: 'copyImage',
         label: options.labels?.copyImage || '复制图片',
         click: () => {
-<<<<<<< HEAD
           options.webContents.copyImageAt(params.x, params.y)
           console.log('contextMenu: copying image', params.srcURL)
-=======
-          const webContents = getWebContents(options.window)
-          webContents.copyImageAt(params.x, params.y)
->>>>>>> 53c91670
         }
       })
 
@@ -214,8 +209,12 @@
         id: 'translate',
         label: options.labels?.translate || '翻译',
         click: () => {
-          const webContents = getWebContents(options.window)
-          webContents.send('context-menu-translate', params.selectionText, params.x, params.y)
+          options.webContents.send(
+            'context-menu-translate',
+            params.selectionText,
+            params.x,
+            params.y
+          )
         }
       })
 
@@ -224,8 +223,7 @@
         id: 'askAI',
         label: options.labels?.askAI || '询问AI',
         click: () => {
-          const webContents = getWebContents(options.window)
-          webContents.send('context-menu-ask-ai', params.selectionText)
+          options.webContents.send('context-menu-ask-ai', params.selectionText)
         }
       })
     }
@@ -265,7 +263,6 @@
     if (menuItems.length > 0) {
       try {
         const menu = Menu.buildFromTemplate(menuItems)
-<<<<<<< HEAD
         console.log('contextMenu: displaying menu')
         const window = BrowserWindow.fromWebContents(options.webContents)
         if (window) {
@@ -275,13 +272,6 @@
             y: params.y
           })
         }
-=======
-        menu.popup({
-          window: options.window,
-          x: params.x,
-          y: params.y
-        })
->>>>>>> 53c91670
       } catch (error) {
         console.error('contextMenu: create error', error)
       }
